--- conflicted
+++ resolved
@@ -1,10 +1,6 @@
 {
   "name": "svelte-preprocess",
-<<<<<<< HEAD
   "version": "2.3.0",
-=======
-  "version": "2.2.4",
->>>>>>> 38c6b1fe
   "license": "MIT",
   "main": "src/index.js",
   "types": "src/index.d.ts",
